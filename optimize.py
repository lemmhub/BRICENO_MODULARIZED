# optimize.py
import optuna
from sklearn.model_selection import cross_val_score
from sklearn.metrics import r2_score
from models import get_models
from tqdm import tqdm
import pickle
import os
from pathlib import Path


<<<<<<< HEAD
def run_optimization(model_name, save_dir, X, y, n_trials, cv, logger):
=======
def suggest_mlp(trial):
    """Suggest hyperparameters for a basic MLP model.

    The suggested parameters are intentionally lightweight to avoid
    introducing heavy deep learning dependencies in environments where
    frameworks such as PyTorch or TensorFlow may not be available.
    """

    return {
        "n_layers": trial.suggest_int("mlp_n_layers", 1, 3),
        "hidden_size": trial.suggest_int("mlp_hidden_size", 16, 256),
        "dropout": trial.suggest_float("mlp_dropout", 0.0, 0.5),
        "learning_rate": trial.suggest_float("mlp_learning_rate", 1e-5, 1e-1, log=True),
        "batch_size": trial.suggest_categorical("mlp_batch_size", [32, 64, 128]),
        "epochs": trial.suggest_int("mlp_epochs", 10, 200),
        "loss": trial.suggest_categorical("mlp_loss", ["mse", "mae"]),
    }


def suggest_lstm(trial):
    """Suggest hyperparameters for an LSTM model."""

    return {
        "n_layers": trial.suggest_int("lstm_n_layers", 1, 3),
        "hidden_size": trial.suggest_int("lstm_hidden_size", 16, 256),
        "dropout": trial.suggest_float("lstm_dropout", 0.0, 0.5),
        "learning_rate": trial.suggest_float("lstm_learning_rate", 1e-5, 1e-1, log=True),
        "batch_size": trial.suggest_categorical("lstm_batch_size", [32, 64, 128]),
        "epochs": trial.suggest_int("lstm_epochs", 10, 200),
        "loss": trial.suggest_categorical("lstm_loss", ["mse", "mae"]),
    }


def suggest_gru(trial):
    """Suggest hyperparameters for a GRU model."""

    return {
        "n_layers": trial.suggest_int("gru_n_layers", 1, 3),
        "hidden_size": trial.suggest_int("gru_hidden_size", 16, 256),
        "dropout": trial.suggest_float("gru_dropout", 0.0, 0.5),
        "learning_rate": trial.suggest_float("gru_learning_rate", 1e-5, 1e-1, log=True),
        "batch_size": trial.suggest_categorical("gru_batch_size", [32, 64, 128]),
        "epochs": trial.suggest_int("gru_epochs", 10, 200),
        "loss": trial.suggest_categorical("gru_loss", ["mse", "mae"]),
    }


def run_optimization(model_name, save_dir, X, y, n_trials, cv, use_DL_models=False):
>>>>>>> 0a3fe20b

    """Run hyperparameter optimization for a given model.

    Parameters
    ----------
    model_name : str
        Identifier of the model to optimize.
    save_dir : Path or str
        Directory to save optimization artifacts.
    X, y : array-like
        Training data and targets.
    n_trials : int
        Number of Optuna trials.
    cv : int
        Number of cross-validation folds.
    logger : logging.Logger
        Logger for recording progress messages.

    Returns
    -------
    best_model : estimator
        Fitted model with best found parameters.
    study : optuna.study.Study
        Optuna study object containing optimization history.
    cv_r2 : float
        Mean cross-validated R² score of the best model.
    cv_rmse : float
        Mean cross-validated RMSE of the best model.
    """

    pbar = tqdm(total=n_trials, desc=f"🧪 {model_name} tuning", dynamic_ncols=True, leave=True)

    def update_progress_bar(study, trial):
        best_value = study.best_value
        best_params = study.best_trial.params
        trial_number = trial.number
        best_r2 = max((t.user_attrs.get("r2_mean", float("-inf")) for t in study.trials), default=float("nan"))
        study.set_user_attr("best_r2", best_r2)
        pbar.update(1)
        message = (
            f"🔁 Trial {trial_number}: Best RMSE={best_value:.6f}, Best R2={best_r2:.4f}, Best Params={best_params}"
        )
        tqdm.write(message)
        logger.info(message)

    def objective(trial):
        model_dict = get_models()

        if use_DL_models:
            if model_name == "mlp":
                suggest_mlp(trial)
            elif model_name == "lstm":
                suggest_lstm(trial)
            elif model_name == "gru":
                suggest_gru(trial)
            else:
                raise ValueError("Unsupported model")

            # Deep learning training and evaluation are outside the scope of
            # this helper-based suggestion. Returning infinity ensures such
            # branches do not interfere with classical model optimization when
            # accidentally triggered.
            return float("inf")

        if model_name == "lightgbm":
            params = {
                "num_leaves": trial.suggest_int("num_leaves", 20, 300),
                "learning_rate": trial.suggest_float("learning_rate", 1e-3, 0.3),
                "n_estimators": trial.suggest_int("n_estimators", 50, 1000),
                "max_depth": trial.suggest_int("max_depth", 3, 12),
                "min_child_samples": trial.suggest_int("min_child_samples", 5, 30),
                "subsample": trial.suggest_float("subsample", 0.5, 1.0),
                "colsample_bytree": trial.suggest_float("colsample_bytree", 0.5, 1.0),
                "verbose": -1,
            }
        elif model_name == "xgboost":
            params = {
                "max_depth": trial.suggest_int("max_depth", 3, 10),
                "learning_rate": trial.suggest_float("learning_rate", 0.01, 0.3),
                "n_estimators": trial.suggest_int("n_estimators", 50, 1000),
                "gamma": trial.suggest_float("gamma", 0, 5),
                "min_child_weight": trial.suggest_int("min_child_weight", 1, 10),
                "subsample": trial.suggest_float("subsample", 0.5, 1.0),
                "colsample_bytree": trial.suggest_float("colsample_bytree", 0.5, 1.0),
                "reg_alpha": trial.suggest_float("reg_alpha", 0.0, 1.0),
                "reg_lambda": trial.suggest_float("reg_lambda", 0.0, 1.0),
                "verbosity": 0,
            }
        elif model_name == "random_forest":
            params = {
                "n_estimators": trial.suggest_int("n_estimators", 50, 1000),
                "max_depth": trial.suggest_int("max_depth", 2, 20),
                "min_samples_split": trial.suggest_int("min_samples_split", 2, 10),
                "min_samples_leaf": trial.suggest_int("min_samples_leaf", 1, 10),
                "max_features": trial.suggest_categorical("max_features", ["sqrt", "log2", None]),
                "verbose": 0,
            }
        elif model_name == "svr":
            kernel = trial.suggest_categorical("kernel", ["linear", "rbf"])
            params = {
                "C": trial.suggest_float("C", 0.1, 100),
                "epsilon": trial.suggest_float("epsilon", 0.01, 1.0),
                "kernel": kernel,
            }
            if kernel == "rbf":
                params["gamma"] = trial.suggest_float("gamma", 1e-4, 1.0, log=True)
        elif model_name == "neural_net":
            solver = trial.suggest_categorical("solver", ["adam", "lbfgs"])
            params = {
                "hidden_layer_sizes": trial.suggest_categorical("hidden_layer_sizes", [(64,), (128,), (64, 64), (128, 64)]),
                "activation": trial.suggest_categorical("activation", ["relu", "tanh"]),
                "solver": solver,
                "alpha": trial.suggest_float("alpha", 1e-5, 1e-1, log=True),
                "learning_rate_init": trial.suggest_float("learning_rate_init", 1e-4, 1e-1),
                "max_iter": trial.suggest_int("max_iter", 200, 1000),
                "verbose": False,
            }

            # Only set batch_size for adam solver
            if solver == "adam":
                params["batch_size"] = trial.suggest_categorical("batch_size", ["auto", 32, 64, 128])
        else:
            raise ValueError("Unsupported model")

        model = model_dict[model_name].set_params(**params)

        r2_scores = cross_val_score(model, X, y, scoring="r2", cv=cv)
        r2_mean = r2_scores.mean()
        if r2_mean < 0.90:
            return float("inf")

        rmse_scores = cross_val_score(model, X, y, scoring="neg_root_mean_squared_error", cv=cv)
        rmse_mean = -rmse_scores.mean()

        trial.set_user_attr("r2_mean", r2_mean)
        trial.set_user_attr("rmse_mean", rmse_mean)

        return rmse_mean

    study = optuna.create_study(direction="minimize")
    study.optimize(objective, n_trials=n_trials, callbacks=[update_progress_bar])
    pbar.close()

    best_model = get_models()[model_name].set_params(**study.best_params)
    # Train on full dataset
    best_model.fit(X, y)
    study.user_attrs["final_model"] = best_model


    cv_r2 = cross_val_score(best_model, X, y, scoring="r2", cv=cv).mean()
    cv_rmse = -cross_val_score(best_model, X, y, scoring="neg_root_mean_squared_error", cv=cv).mean()


    model_dir = Path(save_dir) / model_name
    model_dir.mkdir(parents=True, exist_ok=True)

    study_path = model_dir / f"{model_name}_study.pkl"
    with open(study_path, "wb") as f:
        pickle.dump(study, f)

    return best_model, study, cv_r2, cv_rmse<|MERGE_RESOLUTION|>--- conflicted
+++ resolved
@@ -8,10 +8,6 @@
 import os
 from pathlib import Path
 
-
-<<<<<<< HEAD
-def run_optimization(model_name, save_dir, X, y, n_trials, cv, logger):
-=======
 def suggest_mlp(trial):
     """Suggest hyperparameters for a basic MLP model.
 
@@ -58,10 +54,8 @@
         "loss": trial.suggest_categorical("gru_loss", ["mse", "mae"]),
     }
 
-
-def run_optimization(model_name, save_dir, X, y, n_trials, cv, use_DL_models=False):
->>>>>>> 0a3fe20b
-
+  
+def run_optimization(model_name, save_dir, X, y, n_trials, cv, logger, use_DL_models=False):
     """Run hyperparameter optimization for a given model.
 
     Parameters
