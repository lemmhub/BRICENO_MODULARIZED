--- conflicted
+++ resolved
@@ -10,7 +10,7 @@
 
 
 def run_optimization(model_name, save_dir, X, y, n_trials, cv):
-<<<<<<< HEAD
+
     """Run hyperparameter optimization for a given model.
 
     Returns
@@ -25,8 +25,6 @@
         Mean cross-validated RMSE of the best model.
     """
 
-=======
->>>>>>> 3d2c722e
     pbar = tqdm(total=n_trials, desc=f"🧪 {model_name} tuning", dynamic_ncols=True, leave=True)
 
     def update_progress_bar(study, trial):
@@ -122,12 +120,11 @@
     # Train on full dataset
     best_model.fit(X, y)
 
-<<<<<<< HEAD
+
     cv_r2 = cross_val_score(best_model, X, y, scoring="r2", cv=cv).mean()
     cv_rmse = -cross_val_score(best_model, X, y, scoring="neg_root_mean_squared_error", cv=cv).mean()
 
-=======
->>>>>>> 3d2c722e
+
     model_dir = Path(save_dir) / model_name
     model_dir.mkdir(parents=True, exist_ok=True)
 
