# main.py
import sys
import os
sys.path.append(os.path.dirname(os.path.abspath(__file__)))
import pickle
import logging
from datetime import datetime
from pathlib import Path
from tqdm import tqdm

import numpy as np
import pandas as pd
from sklearn.model_selection import train_test_split

from models import get_models
from optimize import run_optimization
from evaluate import evaluate_model
from plots import generate_all_plots, generate_individual_plots
from utils import create_experiment_dirs, setup_logging, save_checkpoint, load_checkpoint


def run_optuna_pipeline(
    data,
    target_column="target",
    experiment_name=None,
    n_trials=200,
    cv_folds=10,
    test_size=0.2,
    seed=23,
    inference_runs=100,
):
    # ==== CONFIGURATION ====
    experiment_name = experiment_name or f"experiment_{datetime.now().strftime('%Y%m%d_%H%M%S')}"
    save_dir = Path("MODULARIZED_OPTUNA") / experiment_name
    models_to_evaluate = ["lightgbm", "xgboost", "random_forest", "svr", "neural_net"]
    checkpoint_path = save_dir / "checkpoint.pkl"

    # ==== SETUP ====
    save_dir.mkdir(parents=True, exist_ok=True)
    log_filename = f"log_modularized_{datetime.now().strftime('%Y%m%d_%H%M%S')}.txt"
    log_path = save_dir / log_filename
    logging.basicConfig(
        level=logging.INFO,
        format="%(asctime)s - %(levelname)s - %(message)s",
        handlers=[
            logging.FileHandler(log_path),
            logging.StreamHandler()
        ]
    )
    create_experiment_dirs(save_dir, models_to_evaluate)
    logger = logging.getLogger("optuna_pipeline")
    logger.info("📋 Starting Modularized Optuna Pipeline")

    # ==== CLEAN DATA ====}
    logger.info(f"📦 Original shape: {data.shape}")

    logger.info("🧹 Cleaning dataset (dropping NaNs)")
    data = data.dropna()
    
    



    # ==== SPLIT DATA ====
    split_data_path = save_dir / "split_data.pkl"
    if split_data_path.exists():
        logger.info("🔁 Loading cached train-test split.")
        with open(split_data_path, "rb") as f:
            X_trainval, X_test, y_trainval, y_test = pickle.load(f)
    else:
        logger.info("📐 Performing train-test split.")
        X = data.drop(target_column, axis=1)
        y = data[target_column]
        X_trainval, X_test, y_trainval, y_test = train_test_split(X, y, test_size=test_size, random_state=seed)
        with open(split_data_path, "wb") as f:
            pickle.dump((X_trainval, X_test, y_trainval, y_test), f)
    logger.info(f"✅ After dropna: {data.shape}")

    # ==== LOAD CHECKPOINT (if any) ====
    checkpoint = load_checkpoint(checkpoint_path)
    completed_models = checkpoint.get("completed_models", [])
    results = checkpoint.get("results", [])

    # ==== RUN OPTIMIZATION AND EVALUATION ====
    full_bar = tqdm(
    total=len(models_to_evaluate),
    desc="📊 Full Pipeline Progress",
    position=0,
    leave=True,
    dynamic_ncols=True,
    )

    eval_runs = inference_runs


    for model_name in models_to_evaluate:
        if model_name in completed_models:
            logger.info(f"✅ Skipping {model_name}, already completed.")
            tqdm.write("🚀 Starting optimization for: {model_name}")
            full_bar.update(1)
            continue

        logger.info(f"🚀 Starting optimization for: {model_name}")
        tqdm.write("🚀 Starting optimization for: {model_name}")

        try:
            with tqdm(total=3, desc=f"⚙️  {model_name} steps", position=1, leave=False) as step_bar:
                step_bar.set_description(f"⚙️  {model_name}: tuning")
<<<<<<< HEAD
                best_model, study, cv_r2, cv_rmse = run_optimization(
                    model_name,
                    save_dir,
                    X_trainval,
                    y_trainval,
                    n_trials,
                    cv_folds,
                )
=======
                best_model, study = run_optimization(model_name, save_dir, X_trainval, y_trainval, n_trials, cv_folds)
>>>>>>> 3d2c722e
                step_bar.update(1)

                step_bar.set_description(f"⚙️  {model_name}: evaluating")
                eval_results = evaluate_model(
                    best_model,
                    X_test,
                    y_test,
                    n_inference_runs=eval_runs,
                    save_dir=save_dir / model_name,
                    model_name=model_name,
                )
                generate_individual_plots(
                    best_model,
                    X_test,
                    y_test,
                    save_dir / model_name,
                    model_name,
                )
                step_bar.update(1)

                result_entry = {
                    "Model": model_name,
                    **eval_results,
                    "CV_R2": cv_r2,
                    "CV_RMSE": cv_rmse,
                    "Study": study
                }
                results.append(result_entry)
                completed_models.append(model_name)

                step_bar.set_description(f"⚙️  {model_name}: saving")
                save_checkpoint({"completed_models": completed_models, "results": results}, checkpoint_path)
                with open(save_dir / model_name / "best_model.pkl", "wb") as f:
                    pickle.dump(best_model, f)
                step_bar.update(1)

            logger.info(f"✅ Finished evaluation for: {model_name}")
            tqdm.write("🚀 Starting optimization for: {model_name}")


        except Exception as e:
            logger.exception(f"❌ Error optimizing {model_name}: {e}")
            continue

        full_bar.update(1)


    logger.info("📈 Generating final analysis and plots")
    generate_all_plots(results, save_dir, y_test)
    comparison_dir = Path(save_dir) / "comparison"
    pd.DataFrame(results).to_csv(comparison_dir / "overall_results.csv", index=False)
    with open(comparison_dir / "overall_results.pkl", "wb") as f:
        pickle.dump(results, f)

    # ==== SUMMARY ====
    logger.info("📋 EXECUTIVE SUMMARY:")
    best_model = max(results, key=lambda x: x['R2'])
    fastest_model = min(results, key=lambda x: x['Inference_Time_Mean_ms'])
    most_accurate = min(results, key=lambda x: x['RMSE'])

    logger.info("-" * 40)
    logger.info(f"🏆 Champion Model: {best_model['Model']}")
    logger.info(f"   • R² Score: {best_model['R2']*100:.2f}%")
    logger.info(f"   • RMSE: {best_model['RMSE']:.6f}")
    logger.info(f"   • MAE: {best_model['MAE']:.6f}")
    logger.info(f"   • Inference Time: {best_model['Inference_Time_Mean_ms']:.4f} ± {best_model['Inference_Time_Std_ms']:.4f} ms")

    logger.info("\n📊 KEY INSIGHTS:")
    logger.info("-" * 40)
    logger.info(f"• Total models evaluated: {len(models_to_evaluate)}")
    logger.info(f"• Hyperparameter trials per model: {n_trials}")
    logger.info(f"• Cross-validation folds: {cv_folds}")
    logger.info(f"• Test set size: {len(y_test)} samples ({len(y_test)/len(data)*100:.1f}% of total data)")

    logger.info(f"• Fastest model: {fastest_model['Model']} ({fastest_model['Inference_Time_Mean_ms']:.4f} ms)")
    logger.info(f"• Most accurate model: {most_accurate['Model']} (RMSE: {most_accurate['RMSE']:.6f})")

    logger.info("\n💡 RECOMMENDATIONS:")
    logger.info("-" * 40)
    logger.info(f"✅ The {best_model['Model']} model shows the best overall performance")
    logger.info("   → Recommended for production deployment")<|MERGE_RESOLUTION|>--- conflicted
+++ resolved
@@ -106,7 +106,7 @@
         try:
             with tqdm(total=3, desc=f"⚙️  {model_name} steps", position=1, leave=False) as step_bar:
                 step_bar.set_description(f"⚙️  {model_name}: tuning")
-<<<<<<< HEAD
+
                 best_model, study, cv_r2, cv_rmse = run_optimization(
                     model_name,
                     save_dir,
@@ -115,9 +115,8 @@
                     n_trials,
                     cv_folds,
                 )
-=======
-                best_model, study = run_optimization(model_name, save_dir, X_trainval, y_trainval, n_trials, cv_folds)
->>>>>>> 3d2c722e
+
+
                 step_bar.update(1)
 
                 step_bar.set_description(f"⚙️  {model_name}: evaluating")
